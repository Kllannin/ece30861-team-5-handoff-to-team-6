venv
__pycache__
token.ini
.vscode
<<<<<<< HEAD
functions/
=======
tmp/
>>>>>>> 6c536571
<|MERGE_RESOLUTION|>--- conflicted
+++ resolved
@@ -2,8 +2,5 @@
 __pycache__
 token.ini
 .vscode
-<<<<<<< HEAD
 functions/
-=======
 tmp/
->>>>>>> 6c536571
