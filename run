<<<<<<< HEAD
#!/bin/bash


case "$1" in

  install)
    pip install -r "./requirements.txt"
    ;;

  test)
    # Run Test Cases
    echo "Test Cases"
    ;;

  *)
    # Run with URL_FILE
    echo "URL_FILE"
    ;;

esac
=======
#!/usr/bin/python3

import argparse
import sys
import subprocess
import url_class
import metric_caller
from collections import defaultdict
import metric_caller
import time
from json_output import build_model_output


def main() -> int:
    time = time.time()
    logfile = "LOG_FILE.txt"
    parser = argparse.ArgumentParser(
        prog="run",
        description="LLM Model Evaluator",
        add_help=False
    )
    
    parser.add_argument('-h', '--help', action='help', default=argparse.SUPPRESS,
                        help="""usage: run [-v | --verbose] [-h | --help] { install, test } | URL_FILE\n
                        positional arguments:\n
                        \tinstall             Install any dependencies needed\n
                        \ttest                Runs testing suite\n
                        \tURL_FILE            Absolute file location of set of URLs\n
                        
                        options:\n
                        \t-h, --help          show this help message\n
                        \t-v. --verbose       enable verbose output\n""")
    
    parser.add_argument(
        '-v', '--verbose',
        action='store_true',
        help='enable verbose output'
    )

    # install command
    parser.add_argument(
        "target",
        type=str,
        help="Choose 'install', 'test', or URL path."
    )

    args = parser.parse_args()


    # --- dispatch logic ---
    if args.target == "install":
        # if args.verbose:
        #     print("Verbose: Installing dependencies...")
        print("Installing dependencies...")
        subprocess.check_call([sys.executable, "-m", "pip", "install", "--user", "-r", "requirements.txt"])

    elif args.target == "test":
        if args.verbose:
            print("Verbose: Running tests...")
        print("Running test suite...")

    else:
        #Running URL FILE
        project_groups: list[url_class.ProjectGroup] = url_class.parse_project_file(args.target)
        for i in project_groups:
            
            input_dict = {
                "repo_owner": i.model.namespace,
                "repo_name": i.model.repo,
                "filename": "WE NEED TO ADD FILEPATH TO README HERE",
                "verbosity": 1 if args.verbose else 0 ,
                "log_queue": logfile,
                "model_size_bytes": "WE NEED TO ADD MODEL SIZE HERE",
                "github_str": f"{i.code.link}",  # New parameter for GitHub repo
                "dataset_name": f"{i.dataset.namespace}",  # New parameter for dataset name
            }

            x = metric_caller.load_available_functions("./metrics")
            scores,latency = metric_caller.run_concurrently_from_file("./tasks.txt",input_dict,x,logfile)

            build_model_output(f"{i.code.namespace}","code",scores,latency)
            build_model_output(f"{i.dataset.namespace}","dataset",scores,latency)
            build_model_output(f"{i.model.namespace}/{i.model.repo}","model",scores,latency)
    
    return 0


if __name__ == "__main__":
    main()
>>>>>>> 048914c9
<|MERGE_RESOLUTION|>--- conflicted
+++ resolved
@@ -1,6 +1,4 @@
-<<<<<<< HEAD
 #!/bin/bash
-
 
 case "$1" in
 
@@ -19,94 +17,3 @@
     ;;
 
 esac
-=======
-#!/usr/bin/python3
-
-import argparse
-import sys
-import subprocess
-import url_class
-import metric_caller
-from collections import defaultdict
-import metric_caller
-import time
-from json_output import build_model_output
-
-
-def main() -> int:
-    time = time.time()
-    logfile = "LOG_FILE.txt"
-    parser = argparse.ArgumentParser(
-        prog="run",
-        description="LLM Model Evaluator",
-        add_help=False
-    )
-    
-    parser.add_argument('-h', '--help', action='help', default=argparse.SUPPRESS,
-                        help="""usage: run [-v | --verbose] [-h | --help] { install, test } | URL_FILE\n
-                        positional arguments:\n
-                        \tinstall             Install any dependencies needed\n
-                        \ttest                Runs testing suite\n
-                        \tURL_FILE            Absolute file location of set of URLs\n
-                        
-                        options:\n
-                        \t-h, --help          show this help message\n
-                        \t-v. --verbose       enable verbose output\n""")
-    
-    parser.add_argument(
-        '-v', '--verbose',
-        action='store_true',
-        help='enable verbose output'
-    )
-
-    # install command
-    parser.add_argument(
-        "target",
-        type=str,
-        help="Choose 'install', 'test', or URL path."
-    )
-
-    args = parser.parse_args()
-
-
-    # --- dispatch logic ---
-    if args.target == "install":
-        # if args.verbose:
-        #     print("Verbose: Installing dependencies...")
-        print("Installing dependencies...")
-        subprocess.check_call([sys.executable, "-m", "pip", "install", "--user", "-r", "requirements.txt"])
-
-    elif args.target == "test":
-        if args.verbose:
-            print("Verbose: Running tests...")
-        print("Running test suite...")
-
-    else:
-        #Running URL FILE
-        project_groups: list[url_class.ProjectGroup] = url_class.parse_project_file(args.target)
-        for i in project_groups:
-            
-            input_dict = {
-                "repo_owner": i.model.namespace,
-                "repo_name": i.model.repo,
-                "filename": "WE NEED TO ADD FILEPATH TO README HERE",
-                "verbosity": 1 if args.verbose else 0 ,
-                "log_queue": logfile,
-                "model_size_bytes": "WE NEED TO ADD MODEL SIZE HERE",
-                "github_str": f"{i.code.link}",  # New parameter for GitHub repo
-                "dataset_name": f"{i.dataset.namespace}",  # New parameter for dataset name
-            }
-
-            x = metric_caller.load_available_functions("./metrics")
-            scores,latency = metric_caller.run_concurrently_from_file("./tasks.txt",input_dict,x,logfile)
-
-            build_model_output(f"{i.code.namespace}","code",scores,latency)
-            build_model_output(f"{i.dataset.namespace}","dataset",scores,latency)
-            build_model_output(f"{i.model.namespace}/{i.model.repo}","model",scores,latency)
-    
-    return 0
-
-
-if __name__ == "__main__":
-    main()
->>>>>>> 048914c9
